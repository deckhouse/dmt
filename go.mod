--- conflicted
+++ resolved
@@ -30,13 +30,8 @@
 	github.com/spf13/pflag v1.0.6
 	github.com/spf13/viper v1.19.0
 	github.com/stretchr/testify v1.10.0
-<<<<<<< HEAD
 	github.com/tidwall/gjson v1.18.0
-	golang.org/x/mod v0.25.0
-=======
-	github.com/tidwall/gjson v1.14.4
 	golang.org/x/mod v0.27.0
->>>>>>> ce922398
 	gopkg.in/ini.v1 v1.67.0
 	gopkg.in/yaml.v3 v3.0.1
 	helm.sh/helm/v3 v3.18.4
