--- conflicted
+++ resolved
@@ -93,29 +93,6 @@
 	}
 }
 
-func runLintMultiple(dirs []string) error {
-	var hasErrors bool
-
-	// Process each directory separately
-	for _, dir := range dirs {
-		expandedDir, err := fsutils.ExpandDir(dir)
-		if err != nil {
-			logger.ErrorF("Error expanding directory %s: %v", dir, err)
-			continue
-		}
-
-		logger.InfoF("Processing directory: %s", expandedDir)
-
-		// Run lint for this directory as a separate execution
-		if err := runLint(expandedDir); err != nil {
-			logger.ErrorF("Error processing directory %s: %v", expandedDir, err)
-			hasErrors = true
-			// Continue processing other directories even if one fails
-		}
-	}
-<<<<<<< HEAD
-}
-
 func bootstrapCmdFunc(_ *cobra.Command, _ []string) {
 	// Check flags.BootstrapRepositoryType
 	repositoryType := strings.ToLower(flags.BootstrapRepositoryType)
@@ -143,12 +120,32 @@
 		logger.ErrorF("Error running bootstrap: %v", err)
 		os.Exit(1)
 	}
-=======
+}
+
+func runLintMultiple(dirs []string) error {
+	var hasErrors bool
+
+	// Process each directory separately
+	for _, dir := range dirs {
+		expandedDir, err := fsutils.ExpandDir(dir)
+		if err != nil {
+			logger.ErrorF("Error expanding directory %s: %v", dir, err)
+			continue
+		}
+
+		logger.InfoF("Processing directory: %s", expandedDir)
+
+		// Run lint for this directory as a separate execution
+		if err := runLint(expandedDir); err != nil {
+			logger.ErrorF("Error processing directory %s: %v", expandedDir, err)
+			hasErrors = true
+			// Continue processing other directories even if one fails
+		}
+	}
 
 	if hasErrors {
 		return fmt.Errorf("critical errors found")
 	}
 
 	return nil
->>>>>>> 1cfb0398
 }