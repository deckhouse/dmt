/*
Copyright 2025 Flant JSC

Licensed under the Apache License, Version 2.0 (the "License");
you may not use this file except in compliance with the License.
You may obtain a copy of the License at

    http://www.apache.org/licenses/LICENSE-2.0

Unless required by applicable law or agreed to in writing, software
distributed under the License is distributed on an "AS IS" BASIS,
WITHOUT WARRANTIES OR CONDITIONS OF ANY KIND, either express or implied.
See the License for the specific language governing permissions and
limitations under the License.
*/

package manager

import (
	"bytes"
	"cmp"
	"fmt"
	"os"
	"path/filepath"
	"slices"
	"strings"
	"sync"
	"text/tabwriter"

	"github.com/fatih/color"
	"github.com/kyokomi/emoji"
	"github.com/mitchellh/go-wordwrap"
	"helm.sh/helm/v3/pkg/chartutil"

	"github.com/deckhouse/dmt/internal/flags"
	"github.com/deckhouse/dmt/internal/fsutils"
	"github.com/deckhouse/dmt/internal/logger"
	"github.com/deckhouse/dmt/internal/metrics"
	"github.com/deckhouse/dmt/internal/module"
	"github.com/deckhouse/dmt/internal/values"
	"github.com/deckhouse/dmt/pkg"
	"github.com/deckhouse/dmt/pkg/config"
	"github.com/deckhouse/dmt/pkg/errors"
	"github.com/deckhouse/dmt/pkg/linters/container"
	"github.com/deckhouse/dmt/pkg/linters/docs"
	"github.com/deckhouse/dmt/pkg/linters/hooks"
	"github.com/deckhouse/dmt/pkg/linters/images"
	moduleLinter "github.com/deckhouse/dmt/pkg/linters/module"
	no_cyrillic "github.com/deckhouse/dmt/pkg/linters/no-cyrillic"
	"github.com/deckhouse/dmt/pkg/linters/openapi"
	"github.com/deckhouse/dmt/pkg/linters/rbac"
	"github.com/deckhouse/dmt/pkg/linters/templates"
)

const (
	ChartConfigFilename = "Chart.yaml"
	ModuleYamlFilename  = "module.yaml"
	HooksDir            = "hooks"
	ImagesDir           = "images"
	OpenAPIDir          = "openapi"
)

type Linter interface {
	Run(m *module.Module)
	Name() string
}

type Manager struct {
	cfg     *config.RootConfig
	Modules []*module.Module

	errors *errors.LintRuleErrorsList
}

func NewManager(dir string, rootConfig *config.RootConfig) *Manager {
	managerLevel := pkg.Error
	m := &Manager{
		cfg: rootConfig,

		errors: errors.NewLintRuleErrorsList().WithMaxLevel(&managerLevel),
	}

	return m.initManager(dir)
}

func (m *Manager) initManager(dir string) *Manager {
	paths, err := getModulePaths(dir)
	if err != nil {
		logger.ErrorF("Error getting module paths: %v", err)
		return m
	}

	vals, err := decodeValuesFile(flags.ValuesFile)
	if err != nil {
		logger.ErrorF("Failed to decode values file: %v", err)
	}

	globalValues, err := values.GetGlobalValues(getRootDirectory(dir))
	if err != nil {
		logger.ErrorF("Failed to get global values: %v", err)
		return m
	}
	errorList := m.errors.WithLinterID("manager")
	for i := range paths {
		moduleName := filepath.Base(paths[i])
		logger.DebugF("Found `%s` module", moduleName)
		if err := m.validateModule(paths[i]); err != nil {
			// linting errors are already logged
			continue
		}
		mdl, err := module.NewModule(paths[i], &vals, globalValues, m.cfg, errorList)
		if err != nil {
			errorList.
				WithFilePath(paths[i]).WithModule(moduleName).
				WithValue(err.Error()).
				Errorf("cannot create module `%s`", moduleName)
			continue
		}

		m.Modules = append(m.Modules, mdl)
	}

	logger.InfoF("Found %d modules", len(m.Modules))

	return m
}

func decodeValuesFile(path string) (chartutil.Values, error) {
	if path == "" {
		return nil, nil
	}

	valuesFile, err := fsutils.ExpandDir(path)
	if err != nil {
		return nil, err
	}

	return chartutil.ReadValuesFile(valuesFile)
}

func (m *Manager) Run() {
	wg := new(sync.WaitGroup)
	processingCh := make(chan struct{}, flags.LintersLimit)

	for _, module := range m.Modules {
		processingCh <- struct{}{}
		wg.Add(1)

		go func() {
			defer func() {
				<-processingCh
				wg.Done()
			}()

			logger.InfoF("Run linters for `%s` module", module.GetName())

			for _, linter := range getLintersForModule(module.GetModuleConfig(), m.errors) {
				if flags.LinterName != "" && linter.Name() != flags.LinterName {
					continue
				}

				logger.DebugF("Running linter `%s` on module `%s`", linter.Name(), module.GetName())

				linter.Run(module)
			}
		}()
	}

	wg.Wait()
}

func getLintersForModule(cfg *pkg.LintersSettings, errList *errors.LintRuleErrorsList) []Linter {
	return []Linter{
<<<<<<< HEAD
		openapi.New(cfg, errList),
		no_cyrillic.New(cfg, errList),
		container.New(cfg, errList),
		templates.New(cfg, errList),
		images.New(cfg, errList),
		rbac.New(cfg, errList),
		hooks.New(cfg, errList),
		moduleLinter.New(cfg, errList),
		docs.New(cfg, errList),
=======
		openapi.New(&cfg.OpenAPI, errList),
		no_cyrillic.New(&cfg.NoCyrillic, errList),
		container.New(&cfg.Container, errList),
		templates.New(&cfg.Templates, errList),
		images.New(&cfg.Image, errList),
		rbac.New(&cfg.RBAC, errList),
		hooks.New(&cfg.Hooks, errList),
		moduleLinter.New(&cfg.Module, errList),
>>>>>>> ed74ca3d
	}
}

func (m *Manager) PrintResult() {
	errs := m.errors.GetErrors()

	if len(errs) == 0 {
		return
	}

	slices.SortFunc(errs, func(a, b pkg.LinterError) int {
		return cmp.Or(
			cmp.Compare(a.ModuleID, b.ModuleID),
			cmp.Compare(a.LinterID, b.LinterID),
			cmp.Compare(a.RuleID, b.RuleID),
		)
	})

	w := new(tabwriter.Writer)

	const minWidth = 5

	buf := bytes.NewBuffer([]byte{})
	w.Init(buf, minWidth, 0, 0, ' ', 0)

	for idx := range errs {
		err := errs[idx]

		msgColor := color.FgRed

		metrics.IncDmtLinterErrorsCount(err.LinterID, err.RuleID, err.Level.String())

		if err.Level == pkg.Ignored {
			// TODO: make it not global
			if !flags.ShowIgnored {
				continue
			}

			msgColor = color.FgWhite
		}

		if err.Level == pkg.Warn {
			// TODO: make it not global
			if flags.HideWarnings {
				continue
			}

			msgColor = color.FgHiYellow
		}

		// header
		fmt.Fprint(w, emoji.Sprintf(":monkey:"))
		fmt.Fprint(w, color.New(color.FgHiBlue).SprintFunc()("["))

		if err.RuleID != "" {
			fmt.Fprint(w, color.New(color.FgHiBlue).SprintFunc()(err.RuleID+" "))
		}

		fmt.Fprintf(w, "%s\n", color.New(color.FgHiBlue).SprintfFunc()("(#%s)]", err.LinterID))

		// body
		fmt.Fprintf(w, "\t%s\t\t%s\n", "Message:", color.New(msgColor).SprintfFunc()(prepareString(err.Text)))

		fmt.Fprintf(w, "\t%s\t\t%s\n", "Module:", err.ModuleID)

		if err.ObjectID != "" && err.ObjectID != err.ModuleID {
			fmt.Fprintf(w, "\t%s\t\t%s\n", "Object:", err.ObjectID)
		}

		if err.ObjectValue != nil {
			value := fmt.Sprintf("%v", err.ObjectValue)

			fmt.Fprintf(w, "\t%s\t\t%s\n", "Value:", prepareString(value))
		}

		if err.FilePath != "" {
			fmt.Fprintf(w, "\t%s\t\t%s\n", "FilePath:", strings.TrimSpace(err.FilePath))
		}

		if err.LineNumber != 0 {
			fmt.Fprintf(w, "\t%s\t\t%d\n", "LineNumber:", err.LineNumber)
		}

		fmt.Fprintln(w)

		w.Flush()
	}

	fmt.Println(buf.String())
}

func (m *Manager) HasCriticalErrors() bool {
	return m.errors.ContainsErrors()
}

func isExistsOnFilesystem(parts ...string) bool {
	_, err := os.Stat(filepath.Join(parts...))
	return err == nil
}

// getModulePaths returns all paths with Chart.yaml
// modulesDir can be a module directory or a directory that contains helm in subdirectories.
func getModulePaths(modulesDir string) ([]string, error) {
	var chartDirs = make([]string, 0)

	// Here we find all dirs and check for Chart.yaml in them.
	err := filepath.Walk(modulesDir, func(path string, info os.FileInfo, err error) error {
		if err != nil {
			return fmt.Errorf("file access '%s': %w", path, err)
		}

		// Ignore non-dirs
		if !info.IsDir() {
			return nil
		}

		// Check if first level subdirectory has a helm chart configuration file
		if isExistsOnFilesystem(path, ModuleYamlFilename) ||
			(isExistsOnFilesystem(path, ChartConfigFilename) &&
				(isExistsOnFilesystem(path, HooksDir) ||
					isExistsOnFilesystem(path, ImagesDir) ||
					isExistsOnFilesystem(path, OpenAPIDir))) {
			chartDirs = append(chartDirs, path)
		}

		return nil
	})

	if err != nil {
		return nil, err
	}

	return chartDirs, nil
}

// prepareString handle ussual string and prepare it for tablewriter
func prepareString(input string) string {
	// magic wrap const
	const wrapLen = 100

	w := &strings.Builder{}

	// split wraps for tablewrite
	split := strings.Split(wordwrap.WrapString(input, wrapLen), "\n")

	// first string must be pure for correct handling
	fmt.Fprint(w, strings.TrimSpace(split[0]))

	for i := 1; i < len(split); i++ {
		fmt.Fprintf(w, "\n\t\t\t%s", strings.TrimSpace(split[i]))
	}

	return w.String()
}

func getRootDirectory(dir string) string {
	for {
		if fsutils.IsDir(filepath.Join(dir, "global-hooks", "openapi")) &&
			fsutils.IsDir(filepath.Join(dir, "modules")) &&
			fsutils.IsFile(filepath.Join(dir, "global-hooks", "openapi", "config-values.yaml")) &&
			fsutils.IsFile(filepath.Join(dir, "global-hooks", "openapi", "values.yaml")) {
			return dir
		}
		parent := filepath.Dir(dir)
		if dir == parent || parent == "" {
			break
		}

		dir = parent
	}

	return ""
}<|MERGE_RESOLUTION|>--- conflicted
+++ resolved
@@ -171,17 +171,6 @@
 
 func getLintersForModule(cfg *pkg.LintersSettings, errList *errors.LintRuleErrorsList) []Linter {
 	return []Linter{
-<<<<<<< HEAD
-		openapi.New(cfg, errList),
-		no_cyrillic.New(cfg, errList),
-		container.New(cfg, errList),
-		templates.New(cfg, errList),
-		images.New(cfg, errList),
-		rbac.New(cfg, errList),
-		hooks.New(cfg, errList),
-		moduleLinter.New(cfg, errList),
-		docs.New(cfg, errList),
-=======
 		openapi.New(&cfg.OpenAPI, errList),
 		no_cyrillic.New(&cfg.NoCyrillic, errList),
 		container.New(&cfg.Container, errList),
@@ -190,7 +179,6 @@
 		rbac.New(&cfg.RBAC, errList),
 		hooks.New(&cfg.Hooks, errList),
 		moduleLinter.New(&cfg.Module, errList),
->>>>>>> ed74ca3d
 	}
 }
 
