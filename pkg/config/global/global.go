--- conflicted
+++ resolved
@@ -23,18 +23,6 @@
 }
 
 type Linters struct {
-<<<<<<< HEAD
-	Container     LinterConfig `mapstructure:"container"`
-	Documentation LinterConfig `mapstructure:"documentation"`
-	Hooks         LinterConfig `mapstructure:"hooks"`
-	Images        LinterConfig `mapstructure:"images"`
-	License       LinterConfig `mapstructure:"license"`
-	Module        LinterConfig `mapstructure:"module"`
-	NoCyrillic    LinterConfig `mapstructure:"no-cyrillic"`
-	OpenAPI       LinterConfig `mapstructure:"openapi"`
-	Rbac          LinterConfig `mapstructure:"rbac"`
-	Templates     LinterConfig `mapstructure:"templates"`
-=======
 	Container  ContainerLinterConfig `mapstructure:"container"`
 	Hooks      LinterConfig          `mapstructure:"hooks"`
 	Images     ImagesLinterConfig    `mapstructure:"images"`
@@ -44,7 +32,6 @@
 	OpenAPI    LinterConfig          `mapstructure:"openapi"`
 	Rbac       LinterConfig          `mapstructure:"rbac"`
 	Templates  LinterConfig          `mapstructure:"templates"`
->>>>>>> ed74ca3d
 }
 
 type LinterConfig struct {
