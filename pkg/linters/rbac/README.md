## Description

Checks RBACv1 (deprecated) rules

## Settings example

## Module level

<<<<<<< HEAD
This linter does not have any settings. 
=======
```yaml
linters-settings:
  rbac:
    exclude-rules:
      # exclude if object kind and object name equals
      wildcards:
        - kind: ClusterRole
          name: d8:deckhouse:webhook-handler
      # exclude if object kind and object name equals
      placement:
        - kind: ClusterRole
          name: d8:rbac-proxy
  impact: error
```
>>>>>>> 943f3a78
<|MERGE_RESOLUTION|>--- conflicted
+++ resolved
@@ -6,9 +6,6 @@
 
 ## Module level
 
-<<<<<<< HEAD
-This linter does not have any settings. 
-=======
 ```yaml
 linters-settings:
   rbac:
@@ -22,5 +19,4 @@
         - kind: ClusterRole
           name: d8:rbac-proxy
   impact: error
-```
->>>>>>> 943f3a78
+```