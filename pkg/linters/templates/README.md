# Templates Linter

<<<<<<< HEAD
- Check VerticalPodAutoscaler described
- Check PodDisruptionBudgets described
- Check kube-rbac-proxy CA certificate exists
Lint monitoring rules:
- run promtool checks
- render prometheus rules
- validate grafana dashboards with comprehensive rules
=======
## Overview
>>>>>>> ce922398

The **Templates Linter** validates Helm templates in Deckhouse modules to ensure they follow best practices for high availability, security, monitoring, and resource management. This linter checks pod controllers, services, monitoring configurations, and network resources to maintain consistent quality and operational reliability across all modules.

Proper template validation prevents runtime issues, ensures applications are production-ready with appropriate resource limits and disruption budgets, and maintains consistent monitoring and security practices throughout the platform.

## Rules

| Rule | Description | Configurable | Default |
|------|-------------|--------------|---------|
| [vpa](#vpa) | Validates VerticalPodAutoscalers for pod controllers | ✅ | enabled |
| [pdb](#pdb) | Validates PodDisruptionBudgets for deployments and statefulsets | ✅ | enabled |
| [kube-rbac-proxy](#kube-rbac-proxy) | Validates kube-rbac-proxy CA certificates in namespaces | ✅ | enabled |
| [service-port](#service-port) | Validates services use named target ports | ✅ | enabled |
| [ingress-rules](#ingress-rules) | Validates Ingress configuration snippets | ✅ | enabled |
| [prometheus-rules](#prometheus-rules) | Validates Prometheus rules with promtool and proper templates | ✅ | enabled |
| [grafana-dashboards](#grafana-dashboards) | Validates Grafana dashboard templates | ✅ | enabled |
| [cluster-domain](#cluster-domain) | Validates cluster domain configuration is dynamic | ❌ | enabled |
| [registry](#registry) | Validates registry secret configuration | ❌ | enabled |

## Rule Details

### vpa

**Purpose:** Ensures all pod controllers (Deployments, DaemonSets, StatefulSets) have corresponding VerticalPodAutoscalers (VPA) configured with proper resource policies. This enables automatic resource optimization and prevents resource exhaustion or waste.

**Description:**

Validates that every pod controller has a VPA targeting it, and that the VPA's container resource policies match the controller's containers. Each container must have proper min/max CPU and memory limits defined to allow VPA to make informed scaling decisions.

**What it checks:**

1. Every Deployment, DaemonSet, and StatefulSet has a corresponding VPA
2. VPA `targetRef` correctly references the controller (kind, name, namespace)
3. VPA has `resourcePolicy.containerPolicies` for all containers (except when `updateMode: "Off"`)
4. Each container policy specifies:
   - `minAllowed.cpu` and `minAllowed.memory`
   - `maxAllowed.cpu` and `maxAllowed.memory`
5. Min values are less than max values
6. Container names in VPA match container names in the controller

**Why it matters:**

VPA ensures pods have appropriate resource requests based on actual usage, preventing:
- Over-provisioning that wastes cluster resources
- Under-provisioning that causes OOM kills and throttling
- Manual intervention for resource tuning

**Examples:**

❌ **Incorrect** - Deployment without VPA:

```yaml
# templates/deployment.yaml
apiVersion: apps/v1
kind: Deployment
metadata:
  name: my-app
  namespace: d8-my-module
spec:
  replicas: 2
  selector:
    matchLabels:
      app: my-app
  template:
    metadata:
      labels:
        app: my-app
    spec:
      containers:
        - name: app
          image: registry.example.com/my-app:v1.0.0
```

**Error:**
```
Error: No VPA is found for object
```

❌ **Incorrect** - VPA missing container policy:

```yaml
---
apiVersion: apps/v1
kind: Deployment
metadata:
  name: my-app
  namespace: d8-my-module
spec:
  template:
    spec:
      containers:
        - name: app
          image: registry.example.com/my-app:v1.0.0
        - name: sidecar
          image: registry.example.com/sidecar:v1.0.0
---
apiVersion: autoscaling.k8s.io/v1
kind: VerticalPodAutoscaler
metadata:
  name: my-app
  namespace: d8-my-module
spec:
  targetRef:
    apiVersion: apps/v1
    kind: Deployment
    name: my-app
  updatePolicy:
    updateMode: Auto
  resourcePolicy:
    containerPolicies:
      - containerName: app  # ❌ Missing sidecar container
        minAllowed:
          cpu: 10m
          memory: 50Mi
        maxAllowed:
          cpu: 100m
          memory: 200Mi
```

**Error:**
```
Error: The container should have corresponding VPA resourcePolicy entry
Object: Deployment/my-app ; container = sidecar
```

❌ **Incorrect** - VPA with invalid min/max:

```yaml
apiVersion: autoscaling.k8s.io/v1
kind: VerticalPodAutoscaler
metadata:
  name: my-app
  namespace: d8-my-module
spec:
  targetRef:
    apiVersion: apps/v1
    kind: Deployment
    name: my-app
  updatePolicy:
    updateMode: Auto
  resourcePolicy:
    containerPolicies:
      - containerName: app
        minAllowed:
          cpu: 200m  # ❌ Min > Max
          memory: 50Mi
        maxAllowed:
          cpu: 100m
          memory: 200Mi
```

**Error:**
```
Error: MinAllowed.cpu for container app should be less than maxAllowed.cpu
```

✅ **Correct** - Deployment with proper VPA:

```yaml
# templates/deployment.yaml
---
apiVersion: apps/v1
kind: Deployment
metadata:
  name: my-app
  namespace: d8-my-module
spec:
  replicas: 2
  selector:
    matchLabels:
      app: my-app
  template:
    metadata:
      labels:
        app: my-app
    spec:
      containers:
        - name: app
          image: registry.example.com/my-app:v1.0.0
          resources:
            requests:
              cpu: 50m
              memory: 100Mi
---
apiVersion: autoscaling.k8s.io/v1
kind: VerticalPodAutoscaler
metadata:
  name: my-app
  namespace: d8-my-module
spec:
  targetRef:
    apiVersion: apps/v1
    kind: Deployment
    name: my-app
  updatePolicy:
    updateMode: Auto
  resourcePolicy:
    containerPolicies:
      - containerName: app
        minAllowed:
          cpu: 10m
          memory: 50Mi
        maxAllowed:
          cpu: 500m
          memory: 500Mi
```

✅ **Correct** - Multiple containers with VPA:

```yaml
---
apiVersion: apps/v1
kind: Deployment
metadata:
  name: web-app
  namespace: d8-my-module
spec:
  template:
    spec:
      containers:
        - name: nginx
          image: nginx:latest
        - name: exporter
          image: nginx-exporter:latest
---
apiVersion: autoscaling.k8s.io/v1
kind: VerticalPodAutoscaler
metadata:
  name: web-app
  namespace: d8-my-module
spec:
  targetRef:
    apiVersion: apps/v1
    kind: Deployment
    name: web-app
  updatePolicy:
    updateMode: Auto
  resourcePolicy:
    containerPolicies:
      - containerName: nginx
        minAllowed:
          cpu: 10m
          memory: 50Mi
        maxAllowed:
          cpu: 1000m
          memory: 1Gi
      - containerName: exporter
        minAllowed:
          cpu: 10m
          memory: 20Mi
        maxAllowed:
          cpu: 100m
          memory: 100Mi
```

✅ **Correct** - VPA with updateMode Off (no container policies required):

```yaml
apiVersion: autoscaling.k8s.io/v1
kind: VerticalPodAutoscaler
metadata:
  name: my-app
  namespace: d8-my-module
spec:
  targetRef:
    apiVersion: apps/v1
    kind: Deployment
    name: my-app
  updatePolicy:
    updateMode: "Off"  # ✅ No resourcePolicy required for monitoring-only mode
```

**Configuration:**

```yaml
# .dmt.yaml
linters-settings:
  templates:
    exclude-rules:
      vpa:
        - kind: Deployment
          name: standby-holder  # Exclude specific deployment
        - kind: StatefulSet
          name: temporary-workload
```

---

### pdb

**Purpose:** Ensures Deployments and StatefulSets have PodDisruptionBudgets (PDB) to maintain availability during voluntary disruptions like node drains, upgrades, or cluster maintenance. This prevents service outages during routine operations.

**Description:**

Validates that every Deployment and StatefulSet (excluding DaemonSets) has a corresponding PodDisruptionBudget that matches the pod's labels. The PDB ensures a minimum number of pods remain available during disruptions.

**What it checks:**

1. Every Deployment and StatefulSet has a PDB
2. PDB selector matches pod template labels
3. PDB and controller are in the same namespace
4. PDB has no Helm hook annotations (hooks run before regular resources)

**Why it matters:**

Without PDBs:
- Cluster operations can take down all replicas simultaneously
- Applications become unavailable during maintenance
- Rolling updates may violate availability requirements
- Kubernetes cannot safely evict pods

**Examples:**

❌ **Incorrect** - Deployment without PDB:

```yaml
# templates/deployment.yaml
apiVersion: apps/v1
kind: Deployment
metadata:
  name: api-server
  namespace: d8-my-module
spec:
  replicas: 3
  selector:
    matchLabels:
      app: api-server
  template:
    metadata:
      labels:
        app: api-server
    spec:
      containers:
        - name: api
          image: api-server:v1.0.0
```

**Error:**
```
Error: No PodDisruptionBudget found for controller
```

❌ **Incorrect** - PDB with mismatched labels:

```yaml
---
apiVersion: apps/v1
kind: Deployment
metadata:
  name: api-server
  namespace: d8-my-module
spec:
  replicas: 3
  selector:
    matchLabels:
      app: api-server
  template:
    metadata:
      labels:
        app: api-server
        version: v1
    spec:
      containers:
        - name: api
          image: api-server:v1.0.0
---
apiVersion: policy/v1
kind: PodDisruptionBudget
metadata:
  name: api-server-pdb
  namespace: d8-my-module
spec:
  minAvailable: 1
  selector:
    matchLabels:
      app: api-server
      version: v2  # ❌ Version mismatch
```

**Error:**
```
Error: No PodDisruptionBudget matches pod labels of the controller
Value: app=api-server,version=v1
```

❌ **Incorrect** - PDB with Helm hooks:

```yaml
apiVersion: policy/v1
kind: PodDisruptionBudget
metadata:
  name: api-server-pdb
  namespace: d8-my-module
  annotations:
    helm.sh/hook: pre-install  # ❌ Hooks are not allowed
spec:
  minAvailable: 1
  selector:
    matchLabels:
      app: api-server
```

**Error:**
```
Error: PDB must have no helm hook annotations
```

✅ **Correct** - Deployment with PDB:

```yaml
# templates/deployment.yaml
---
apiVersion: apps/v1
kind: Deployment
metadata:
  name: api-server
  namespace: d8-my-module
spec:
  replicas: 3
  selector:
    matchLabels:
      app: api-server
  template:
    metadata:
      labels:
        app: api-server
    spec:
      containers:
        - name: api
          image: api-server:v1.0.0
---
apiVersion: policy/v1
kind: PodDisruptionBudget
metadata:
  name: api-server-pdb
  namespace: d8-my-module
spec:
  minAvailable: 1
  selector:
    matchLabels:
      app: api-server
```

✅ **Correct** - StatefulSet with maxUnavailable PDB:

```yaml
---
apiVersion: apps/v1
kind: StatefulSet
metadata:
  name: database
  namespace: d8-my-module
spec:
  replicas: 3
  serviceName: database
  selector:
    matchLabels:
      app: database
      component: storage
  template:
    metadata:
      labels:
        app: database
        component: storage
    spec:
      containers:
        - name: postgres
          image: postgres:14
---
apiVersion: policy/v1
kind: PodDisruptionBudget
metadata:
  name: database-pdb
  namespace: d8-my-module
spec:
  maxUnavailable: 1  # ✅ Alternative to minAvailable
  selector:
    matchLabels:
      app: database
      component: storage
```

✅ **Correct** - Multiple labels matching:

```yaml
---
apiVersion: apps/v1
kind: Deployment
metadata:
  name: frontend
  namespace: d8-my-module
spec:
  replicas: 5
  selector:
    matchLabels:
      app: frontend
      tier: web
      environment: production
  template:
    metadata:
      labels:
        app: frontend
        tier: web
        environment: production
    spec:
      containers:
        - name: nginx
          image: nginx:latest
---
apiVersion: policy/v1
kind: PodDisruptionBudget
metadata:
  name: frontend-pdb
  namespace: d8-my-module
spec:
  minAvailable: 3
  selector:
    matchLabels:
      app: frontend
      tier: web
      environment: production
```

**Note:** DaemonSets are automatically excluded from PDB validation since they run one pod per node and have different availability semantics.

**Configuration:**

```yaml
# .dmt.yaml
linters-settings:
  templates:
    exclude-rules:
      pdb:
        - kind: Deployment
          name: single-replica-app  # Exclude single-replica workloads
        - kind: StatefulSet
          name: test-database
```

---

### kube-rbac-proxy

**Purpose:** Ensures all Deckhouse system namespaces contain the kube-rbac-proxy CA certificate ConfigMap. This certificate is required for secure mTLS communication between components using kube-rbac-proxy for authentication and authorization.

**Description:**

Validates that every namespace starting with `d8-` contains a ConfigMap named `kube-rbac-proxy-ca.crt`. This ConfigMap provides the CA certificate needed for secure communication with kube-rbac-proxy sidecars.

**What it checks:**

1. All namespaces with `d8-` prefix
2. Presence of ConfigMap `kube-rbac-proxy-ca.crt` in each namespace
3. Recommends using `helm_lib_kube_rbac_proxy_ca_certificate` helper

**Why it matters:**

kube-rbac-proxy provides authentication and authorization for Kubernetes components. Without the CA certificate:
- mTLS connections fail
- Metrics endpoints become unavailable
- Security is compromised

**Examples:**

❌ **Incorrect** - Namespace without CA certificate:

```yaml
# templates/namespace.yaml
apiVersion: v1
kind: Namespace
metadata:
  name: d8-my-module
  labels:
    heritage: deckhouse
    module: my-module
```

**Error:**
```
Error: All system namespaces should contain kube-rbac-proxy CA certificate.
       Consider using corresponding helm_lib helper 'helm_lib_kube_rbac_proxy_ca_certificate'.
Object: namespace = d8-my-module
```

✅ **Correct** - Using Helm library helper:

```yaml
# templates/namespace.yaml
---
apiVersion: v1
kind: Namespace
metadata:
  name: d8-my-module
  labels:
    heritage: deckhouse
    module: my-module
---
{{- include "helm_lib_kube_rbac_proxy_ca_certificate" . }}
```

The `helm_lib_kube_rbac_proxy_ca_certificate` helper automatically creates the required ConfigMap:

```yaml
apiVersion: v1
kind: ConfigMap
metadata:
  name: kube-rbac-proxy-ca.crt
  namespace: d8-my-module
  labels:
    heritage: deckhouse
    module: my-module
data:
  ca.crt: |
    -----BEGIN CERTIFICATE-----
    ...
    -----END CERTIFICATE-----
```

✅ **Correct** - Manual ConfigMap creation:

```yaml
# templates/configmap.yaml
apiVersion: v1
kind: ConfigMap
metadata:
  name: kube-rbac-proxy-ca.crt
  namespace: d8-my-module
data:
  ca.crt: {{ .Values.global.discovery.kubeRBACProxyCA | quote }}
```

**Configuration:**

```yaml
# .dmt.yaml
linters-settings:
  templates:
    exclude-rules:
      kube-rbac-proxy:
        - d8-system  # Exclude specific namespace
        - d8-test-namespace
```

---

### service-port

**Purpose:** Ensures Services use named target ports instead of numeric ports. Named ports make configurations more maintainable, self-documenting, and resistant to changes in container port numbers.

**Description:**

Validates that all Service port definitions use named `targetPort` values (strings) rather than numeric values (integers). This improves readability and allows changing container ports without updating Service definitions.

**What it checks:**

1. Every Service port has a `targetPort` field
2. `targetPort` is a named port (string), not a number
3. Named ports should match container port names in pods

**Why it matters:**

Named ports:
- Make Service definitions self-documenting ("https" vs "8443")
- Allow changing container ports without updating Services
- Improve configuration clarity and maintainability
- Reduce errors when multiple ports exist

**Examples:**

❌ **Incorrect** - Numeric target port:

```yaml
# templates/service.yaml
apiVersion: v1
kind: Service
metadata:
  name: web-service
  namespace: d8-my-module
spec:
  selector:
    app: web
  ports:
    - name: http
      port: 80
      targetPort: 8080  # ❌ Numeric port
      protocol: TCP
```

**Error:**
```
Error: Service port must use a named (non-numeric) target port
Object: Service/web-service ; port = http
Value: 8080
```

❌ **Incorrect** - Zero/empty target port:

```yaml
apiVersion: v1
kind: Service
metadata:
  name: api-service
  namespace: d8-my-module
spec:
  selector:
    app: api
  ports:
    - name: https
      port: 443
      targetPort: 0  # ❌ Invalid port
      protocol: TCP
```

**Error:**
```
Error: Service port must use an explicit named (non-numeric) target port
Object: Service/api-service ; port = https
```

✅ **Correct** - Named target port:

```yaml
# templates/service.yaml
apiVersion: v1
kind: Service
metadata:
  name: web-service
  namespace: d8-my-module
spec:
  selector:
    app: web
  ports:
    - name: http
      port: 80
      targetPort: http  # ✅ Named port
      protocol: TCP
---
apiVersion: apps/v1
kind: Deployment
metadata:
  name: web
  namespace: d8-my-module
spec:
  template:
    spec:
      containers:
        - name: nginx
          ports:
            - name: http  # ✅ Matches Service targetPort
              containerPort: 8080
              protocol: TCP
```

✅ **Correct** - Multiple named ports:

```yaml
apiVersion: v1
kind: Service
metadata:
  name: application
  namespace: d8-my-module
spec:
  selector:
    app: application
  ports:
    - name: http
      port: 80
      targetPort: http  # ✅ Named
      protocol: TCP
    - name: https
      port: 443
      targetPort: https  # ✅ Named
      protocol: TCP
    - name: metrics
      port: 9090
      targetPort: metrics  # ✅ Named
      protocol: TCP
```

✅ **Correct** - Service with pod definition:

```yaml
---
apiVersion: v1
kind: Service
metadata:
  name: database
  namespace: d8-my-module
spec:
  selector:
    app: postgres
  ports:
    - name: postgresql
      port: 5432
      targetPort: postgres  # ✅ Named
---
apiVersion: apps/v1
kind: StatefulSet
metadata:
  name: postgres
  namespace: d8-my-module
spec:
  template:
    spec:
      containers:
        - name: postgres
          image: postgres:14
          ports:
            - name: postgres  # ✅ Container port name matches Service
              containerPort: 5432
```

**Configuration:**

```yaml
# .dmt.yaml
linters-settings:
  templates:
    exclude-rules:
      service-port:
        - d8-control-plane-apiserver  # Exclude specific service
        - legacy-service
```

---

### ingress-rules

**Purpose:** Ensures Ingress resources include required security configuration snippets, specifically the Strict-Transport-Security (HSTS) header for enforcing HTTPS connections.

**Description:**

Validates that Ingress objects with `nginx.ingress.kubernetes.io/configuration-snippet` annotation contain the required HSTS header configuration using the `helm_lib_module_ingress_configuration_snippet` helper.

**What it checks:**

1. Ingresses with `nginx.ingress.kubernetes.io/configuration-snippet` annotation
2. Configuration snippet contains `add_header Strict-Transport-Security`
3. Recommends using `helm_lib_module_ingress_configuration_snippet` helper

**Why it matters:**

HSTS (HTTP Strict-Transport-Security):
- Forces browsers to use HTTPS only
- Prevents protocol downgrade attacks
- Protects against man-in-the-middle attacks
- Required for security compliance

**Examples:**

❌ **Incorrect** - Missing HSTS header:

```yaml
# templates/ingress.yaml
apiVersion: networking.k8s.io/v1
kind: Ingress
metadata:
  name: dashboard
  namespace: d8-my-module
  annotations:
    nginx.ingress.kubernetes.io/configuration-snippet: |
      proxy_set_header X-Custom-Header "value";
      # ❌ Missing Strict-Transport-Security header
spec:
  rules:
    - host: dashboard.example.com
      http:
        paths:
          - path: /
            pathType: Prefix
            backend:
              service:
                name: dashboard
                port:
                  name: http
```

**Error:**
```
Error: Ingress annotation "nginx.ingress.kubernetes.io/configuration-snippet" does not contain required snippet "{{ include "helm_lib_module_ingress_configuration_snippet" . | nindent 6 }}".
Object: dashboard
```

✅ **Correct** - Using Helm library helper:

```yaml
# templates/ingress.yaml
apiVersion: networking.k8s.io/v1
kind: Ingress
metadata:
  name: dashboard
  namespace: d8-my-module
  annotations:
    nginx.ingress.kubernetes.io/configuration-snippet: |
{{- include "helm_lib_module_ingress_configuration_snippet" . | nindent 6 }}
      # Additional custom configuration if needed
      proxy_set_header X-Custom-Header "value";
spec:
  rules:
    - host: dashboard.example.com
      http:
        paths:
          - path: /
            pathType: Prefix
            backend:
              service:
                name: dashboard
                port:
                  name: http
```

The helper includes the HSTS header:

```nginx
add_header Strict-Transport-Security "max-age=31536000; includeSubDomains" always;
```

✅ **Correct** - Ingress without configuration-snippet (not checked):

```yaml
# templates/ingress.yaml
apiVersion: networking.k8s.io/v1
kind: Ingress
metadata:
  name: simple-ingress
  namespace: d8-my-module
  annotations:
    nginx.ingress.kubernetes.io/ssl-redirect: "true"
    # ✅ No configuration-snippet, so rule doesn't apply
spec:
  rules:
    - host: app.example.com
      http:
        paths:
          - path: /
            pathType: Prefix
            backend:
              service:
                name: app
                port:
                  name: http
```

**Configuration:**

```yaml
# .dmt.yaml
linters-settings:
  templates:
    exclude-rules:
      ingress-rules:
        - kind: Ingress
          name: dashboard  # Exclude specific Ingress
        - kind: Ingress
          name: legacy-api
```

---

### prometheus-rules

**Purpose:** Validates Prometheus alerting and recording rules using promtool and ensures proper Helm template structure. This catches syntax errors, invalid queries, and ensures monitoring rules are properly packaged.

**Description:**

Validates PrometheusRule objects and the monitoring template structure. Uses promtool to check rule validity and ensures the module's `monitoring.yaml` template uses the correct Helm library helper for rendering Prometheus rules.

**What it checks:**

1. PrometheusRule objects pass promtool validation
2. PromQL expressions are syntactically correct
3. Rule groups are properly structured
4. Module with `monitoring/prometheus-rules` folder has `templates/monitoring.yaml`
5. `templates/monitoring.yaml` uses `helm_lib_prometheus_rules` helper

**Why it matters:**

Invalid Prometheus rules:
- Fail to load into Prometheus
- Cause alerts to never fire
- Waste resources on broken queries
- Create blind spots in monitoring

**Examples:**

❌ **Incorrect** - Invalid PromQL:

```yaml
# monitoring/prometheus-rules/alerts.yaml
- name: my-module.alerts
  rules:
    - alert: HighErrorRate
      expr: rate(errors_total[5m) > 0.05  # ❌ Missing closing bracket
      for: 5m
      labels:
        severity: warning
      annotations:
        description: Error rate is above 5%
```

**Error:**
```
Error: Promtool check failed for Prometheus rule: unclosed left bracket
```

❌ **Incorrect** - Missing monitoring.yaml template:

```
monitoring/
└── prometheus-rules/
    └── alerts.yaml
templates/
└── deployment.yaml
# ❌ Missing templates/monitoring.yaml
```

**Error:**
```
Error: Module with the 'monitoring' folder should have the 'templates/monitoring.yaml' file
```

❌ **Incorrect** - Wrong template content:

```yaml
# templates/monitoring.yaml
apiVersion: v1
kind: ConfigMap  # ❌ Wrong approach
metadata:
  name: prometheus-rules
data:
  alerts.yaml: |
    # ...
```

**Error:**
```
Error: The content of the 'templates/monitoring.yaml' should be equal to:
{{- include "helm_lib_prometheus_rules" (list . "YOUR NAMESPACE TO DEPLOY RULES: d8-monitoring, d8-system or module namespace") }}
```

✅ **Correct** - Valid PrometheusRule with proper template:

```yaml
# monitoring/prometheus-rules/alerts.yaml
- name: my-module.alerts
  rules:
    - alert: HighErrorRate
      expr: rate(errors_total[5m]) > 0.05
      for: 5m
      labels:
        severity: warning
        module: my-module
      annotations:
        summary: High error rate detected
        description: Error rate is {{ $value | humanizePercentage }} (threshold: 5%)

    - alert: ServiceDown
      expr: up{job="my-module"} == 0
      for: 5m
      labels:
        severity: critical
        module: my-module
      annotations:
        summary: Service is down
        description: "Service {{ $labels.instance }} has been down for more than 5 minutes"
```

```yaml
# templates/monitoring.yaml
{{- include "helm_lib_prometheus_rules" (list . "d8-monitoring") }}
```

✅ **Correct** - Recording rules:

```yaml
# monitoring/prometheus-rules/recording-rules.yaml
- name: my-module.recording
  interval: 30s
  rules:
    - record: my_module:request_duration_seconds:p99
      expr: histogram_quantile(0.99, rate(request_duration_seconds_bucket[5m]))
      labels:
        module: my-module

    - record: my_module:error_rate:5m
      expr: rate(errors_total[5m]) / rate(requests_total[5m])
      labels:
        module: my-module
```

✅ **Correct** - Multiple rule files:

```
monitoring/
└── prometheus-rules/
    ├── alerts.yaml
    ├── recording-rules.yaml
    └── slo-rules.yaml
```

```yaml
# templates/monitoring.yaml
{{- include "helm_lib_prometheus_rules" (list . "d8-system") }}
```

**Configuration:**

```yaml
# .dmt.yaml
linters-settings:
  templates:
    prometheus-rules:
      disable: true  # Disable rule completely
```

---

### grafana-dashboards

**Purpose:** Validates Grafana dashboard templates are properly structured and ensures the module's `monitoring.yaml` uses the correct Helm library helper for dashboard definitions.

**Description:**

Validates that modules with Grafana dashboards in the `monitoring/grafana-dashboards` folder have a properly configured `templates/monitoring.yaml` that uses the `helm_lib_grafana_dashboard_definitions` helper.

**What it checks:**

1. Module with `monitoring/grafana-dashboards` folder has `templates/monitoring.yaml`
2. `templates/monitoring.yaml` uses `helm_lib_grafana_dashboard_definitions` helper
3. Template content matches expected format

**Why it matters:**

Proper dashboard packaging ensures:
- Dashboards are correctly deployed as ConfigMaps
- Grafana can discover and load dashboards
- Dashboard updates are properly propagated
- Consistent dashboard management across modules

**Examples:**

❌ **Incorrect** - Missing monitoring.yaml:

```
monitoring/
└── grafana-dashboards/
    └── main.json
templates/
└── deployment.yaml
# ❌ Missing templates/monitoring.yaml
```

**Error:**
```
Error: Module with the 'monitoring' folder should have the 'templates/monitoring.yaml' file
```

❌ **Incorrect** - Wrong template content:

```yaml
# templates/monitoring.yaml
apiVersion: v1
kind: ConfigMap  # ❌ Manual ConfigMap creation
metadata:
  name: grafana-dashboards
data:
  main.json: |
    {{ .Files.Get "monitoring/grafana-dashboards/main.json" }}
```

**Error:**
```
Error: The content of the 'templates/monitoring.yaml' should be equal to:
{{- include "helm_lib_grafana_dashboard_definitions" . }}
```

✅ **Correct** - Proper dashboard template:

```yaml
# templates/monitoring.yaml
{{- include "helm_lib_grafana_dashboard_definitions" . }}
```

This helper automatically:
- Creates ConfigMap with dashboard JSON files
- Adds proper labels for Grafana discovery
- Handles multiple dashboards
- Sets correct namespace

✅ **Correct** - Multiple dashboards:

```
monitoring/
└── grafana-dashboards/
    ├── overview.json
    ├── detailed-metrics.json
    └── troubleshooting.json
```

```yaml
# templates/monitoring.yaml
{{- include "helm_lib_grafana_dashboard_definitions" . }}
```

All dashboards are automatically included.

✅ **Correct** - Recursive dashboard structure:

```
monitoring/
└── grafana-dashboards/
    ├── main/
    │   └── overview.json
    └── detailed/
        └── metrics.json
```

```yaml
# templates/monitoring.yaml
{{- include "helm_lib_grafana_dashboard_definitions_recursion" (list . "monitoring/grafana-dashboards") }}
```

**Configuration:**

```yaml
# .dmt.yaml
linters-settings:
  templates:
    grafana-dashboards:
      disable: true  # Disable rule completely
```

---

### cluster-domain

**Purpose:** Prevents hardcoding of the cluster domain (`cluster.local`) in templates. Ensures cluster domain is configurable to support custom cluster configurations and multi-cluster deployments.

**Description:**

Scans all template files (`.yaml`, `.yml`, `.tpl`) for hardcoded `cluster.local` strings and recommends using the dynamic `.Values.global.clusterConfiguration.clusterDomain` value instead.

**What it checks:**

1. All files in `templates/` directory
2. Presence of hardcoded `cluster.local` string
3. Recommends using `.Values.global.clusterConfiguration.clusterDomain`

**Why it matters:**

Hardcoded cluster domains:
- Break in custom domain configurations
- Prevent multi-cluster deployments
- Make templates non-portable
- Cause DNS resolution failures

**Examples:**

❌ **Incorrect** - Hardcoded cluster.local:

```yaml
# templates/configmap.yaml
apiVersion: v1
kind: ConfigMap
metadata:
  name: app-config
  namespace: d8-my-module
data:
  database_url: "postgres://db.d8-my-module.svc.cluster.local:5432/mydb"
  # ❌ Hardcoded cluster.local
```

**Error:**
```
Error: File contains hardcoded 'cluster.local' substring. Use '.Values.global.clusterConfiguration.clusterDomain' instead for dynamic cluster domain configuration.
Object: templates/configmap.yaml
```

❌ **Incorrect** - Hardcoded in service URL:

```yaml
# templates/deployment.yaml
apiVersion: apps/v1
kind: Deployment
metadata:
  name: worker
spec:
  template:
    spec:
      containers:
        - name: worker
          env:
            - name: API_ENDPOINT
              value: "http://api.d8-my-module.svc.cluster.local:8080"
              # ❌ Hardcoded cluster domain
```

**Error:**
```
Error: File contains hardcoded 'cluster.local' substring. Use '.Values.global.clusterConfiguration.clusterDomain' instead for dynamic cluster domain configuration.
Object: templates/deployment.yaml
```

✅ **Correct** - Dynamic cluster domain in ConfigMap:

```yaml
# templates/configmap.yaml
apiVersion: v1
kind: ConfigMap
metadata:
  name: app-config
  namespace: d8-my-module
data:
  database_url: "postgres://db.d8-my-module.svc.{{ .Values.global.clusterConfiguration.clusterDomain }}:5432/mydb"
```

✅ **Correct** - Dynamic cluster domain in Deployment:

```yaml
# templates/deployment.yaml
apiVersion: apps/v1
kind: Deployment
metadata:
  name: worker
spec:
  template:
    spec:
      containers:
        - name: worker
          env:
            - name: API_ENDPOINT
              value: "http://api.d8-my-module.svc.{{ .Values.global.clusterConfiguration.clusterDomain }}:8080"
            - name: CLUSTER_DOMAIN
              value: {{ .Values.global.clusterConfiguration.clusterDomain | quote }}
```

✅ **Correct** - Using Helm helper for full URLs:

```yaml
# templates/_helpers.tpl
{{- define "my-module.serviceFQDN" -}}
{{- printf "%s.%s.svc.%s" .serviceName .namespace .Values.global.clusterConfiguration.clusterDomain -}}
{{- end -}}
```

```yaml
# templates/deployment.yaml
apiVersion: apps/v1
kind: Deployment
metadata:
  name: app
spec:
  template:
    spec:
      containers:
        - name: app
          env:
            - name: DATABASE_HOST
              value: {{ include "my-module.serviceFQDN" (dict "serviceName" "postgres" "namespace" "d8-my-module" "Values" .Values) }}
```

---

### registry

**Purpose:** Validates registry secret configuration for modules using custom container registries. Ensures modules properly configure both global and module-specific registry authentication.

**Description:**

Checks the `registry-secret.yaml` file for proper configuration of Docker registry credentials. When using global registry configuration, validates that module-specific registry configuration is also present.

**What it checks:**

1. Presence of `registry-secret.yaml` file (if it exists)
2. If file uses `.Values.global.modulesImages.registry.dockercfg`
3. Ensures corresponding module-specific `.Values.<moduleName>.registry.dockercfg` is also configured
4. Module name is converted to camelCase for values reference

**Why it matters:**

Proper registry configuration:
- Enables pulling from private registries
- Allows module-specific registry overrides
- Ensures authentication credentials are available
- Supports air-gapped deployments

**Examples:**

❌ **Incorrect** - Only global registry configured:

```yaml
# templates/registry-secret.yaml
{{- if .Values.global.modulesImages.registry.dockercfg }}
apiVersion: v1
kind: Secret
metadata:
  name: registry-secret
  namespace: d8-my-module
type: kubernetes.io/dockerconfigjson
data:
  .dockerconfigjson: {{ .Values.global.modulesImages.registry.dockercfg }}
{{- end }}
```

**Error:**
```
Error: registry-secret.yaml file contains .Values.global.modulesImages.registry.dockercfg but missing .Values.myModule.registry.dockercfg
```

✅ **Correct** - Both global and module-specific registry:

```yaml
# templates/registry-secret.yaml
{{- if or .Values.global.modulesImages.registry.dockercfg .Values.myModule.registry.dockercfg }}
apiVersion: v1
kind: Secret
metadata:
  name: registry-secret
  namespace: d8-my-module
type: kubernetes.io/dockerconfigjson
data:
  .dockerconfigjson: {{ .Values.myModule.registry.dockercfg | default .Values.global.modulesImages.registry.dockercfg }}
{{- end }}
```

✅ **Correct** - Module-specific registry only:

```yaml
# templates/registry-secret.yaml
{{- if .Values.myModule.registry.dockercfg }}
apiVersion: v1
kind: Secret
metadata:
  name: registry-secret
  namespace: d8-my-module
type: kubernetes.io/dockerconfigjson
data:
  .dockerconfigjson: {{ .Values.myModule.registry.dockercfg }}
{{- end }}
```

✅ **Correct** - No registry-secret.yaml (uses default):

```
templates/
├── deployment.yaml
├── service.yaml
└── ...
# ✅ No registry-secret.yaml - uses cluster default
```

**Module Name Conversion:**

Module names are converted to camelCase for values:
- `my-module` → `myModule`
- `cert-manager` → `certManager`
- `ingress-nginx` → `ingressNginx`

## Configuration

The Templates linter can be configured at the module level with rule-specific settings and exclusions.

### Module-Level Settings

Configure the overall impact level and individual rule toggles:

```yaml
# .dmt.yaml
linters-settings:
  templates:
    # Overall impact level
    impact: error  # Options: error, warning, info, ignored
    
    # Disable specific rules
    grafana-dashboards:
      disable: true
    
    prometheus-rules:
      disable: true
```

### Rule-Level Exclusions

Configure exclusions for specific rules:

```yaml
# .dmt.yaml
linters-settings:
  templates:
    exclude-rules:
      # VPA exclusions (by kind and name)
      vpa:
        - kind: Deployment
          name: standby-holder-name
        - kind: StatefulSet
          name: temporary-workload
      
      # PDB exclusions (by kind and name)
      pdb:
        - kind: Deployment
          name: single-replica-app
        - kind: StatefulSet
          name: test-database
      
      # Ingress exclusions (by kind and name)
      ingress-rules:
        - kind: Ingress
          name: dashboard
        - kind: Ingress
          name: legacy-api
      
      # Service port exclusions (by service name)
      service-port:
        - d8-control-plane-apiserver
        - legacy-service
      
      # kube-rbac-proxy exclusions (by namespace)
      kube-rbac-proxy:
        - d8-system
        - d8-test-namespace
```

### Complete Configuration Example

```yaml
# .dmt.yaml
linters-settings:
  templates:
    # Global impact level
    impact: error
<<<<<<< HEAD
```

## Grafana Dashboard Validation Rules

The linter now includes comprehensive validation for Grafana dashboards based on best practices from the Deckhouse project:

### Deprecated Panel Types

- **graph** → **timeseries**: The `graph` panel type is deprecated and should be replaced with `timeseries`
- **flant-statusmap-panel** → **state-timeline**: The custom statusmap panel should use the standard `state-timeline` panel

### Deprecated Intervals

- **interval_rv**, **interval_sx3**, **interval_sx4**: These custom intervals are deprecated and should be replaced with Grafana's built-in `$__rate_interval` variable

### Legacy Alert Rules

- **Built-in alerts**: Panels with embedded alert rules should use external Alertmanager instead of Grafana's built-in alerting

### Datasource Validation

- **Legacy format**: Detects old datasource UID formats that need to be resaved with newer Grafana versions
- **Hardcoded UIDs**: Identifies hardcoded datasource UIDs that should use Grafana variables
- **Prometheus UIDs**: Ensures Prometheus datasources use recommended UID patterns (`$ds_prometheus` or `${ds_prometheus}`)

### Template Variables

- **Required variable**: Ensures dashboards contain the required `ds_prometheus` variable of type `datasource`
- **Query variables**: Validates that query variables use recommended datasource UIDs
=======
    
    # Disable monitoring rules during development
    grafana-dashboards:
      disable: false
    
    prometheus-rules:
      disable: false
    
    # Rule-specific exclusions
    exclude-rules:
      vpa:
        - kind: Deployment
          name: test-deployment
        - kind: DaemonSet
          name: log-collector
      
      pdb:
        - kind: Deployment
          name: single-pod-app
      
      ingress-rules:
        - kind: Ingress
          name: internal-dashboard
      
      service-port:
        - apiserver
        - webhook-service
      
      kube-rbac-proxy:
        - d8-development
```

### Configuration in Module Directory

Place `.dmt.yaml` in your module directory for module-specific settings:

```yaml
# modules/my-module/.dmt.yaml
linters-settings:
  templates:
    impact: warning  # More lenient for this module
    
    grafana-dashboards:
      disable: true  # No dashboards yet
    
    exclude-rules:
      vpa:
        - kind: Deployment
          name: experimental-feature
```

## Common Issues

### Issue: VPA not found for controller

**Symptom:**
```
Error: No VPA is found for object
```

**Cause:** Deployment, DaemonSet, or StatefulSet missing corresponding VerticalPodAutoscaler.

**Solutions:**

1. **Create VPA for the controller:**

   ```yaml
   apiVersion: autoscaling.k8s.io/v1
   kind: VerticalPodAutoscaler
   metadata:
     name: my-app
     namespace: d8-my-module
   spec:
     targetRef:
       apiVersion: apps/v1
       kind: Deployment
       name: my-app
     updatePolicy:
       updateMode: Auto
     resourcePolicy:
       containerPolicies:
         - containerName: "*"
           minAllowed:
             cpu: 10m
             memory: 50Mi
           maxAllowed:
             cpu: 1000m
             memory: 1Gi
   ```

2. **Exclude the controller from VPA validation:**

   ```yaml
   # .dmt.yaml
   linters-settings:
     templates:
       exclude-rules:
         vpa:
           - kind: Deployment
             name: my-app
   ```

### Issue: Container missing in VPA resourcePolicy

**Symptom:**
```
Error: The container should have corresponding VPA resourcePolicy entry
Object: Deployment/my-app ; container = sidecar
```

**Cause:** VPA resourcePolicy doesn't include all containers from the pod template.

**Solutions:**

1. **Add missing container to VPA:**

   ```yaml
   resourcePolicy:
     containerPolicies:
       - containerName: app
         minAllowed:
           cpu: 10m
           memory: 50Mi
         maxAllowed:
           cpu: 500m
           memory: 500Mi
       - containerName: sidecar  # Add missing container
         minAllowed:
           cpu: 5m
           memory: 20Mi
         maxAllowed:
           cpu: 100m
           memory: 100Mi
   ```

2. **Use wildcard for all containers:**

   ```yaml
   resourcePolicy:
     containerPolicies:
       - containerName: "*"  # Matches all containers
         minAllowed:
           cpu: 10m
           memory: 50Mi
         maxAllowed:
           cpu: 1000m
           memory: 1Gi
   ```

### Issue: PDB not found for controller

**Symptom:**
```
Error: No PodDisruptionBudget found for controller
```

**Cause:** Deployment or StatefulSet missing PodDisruptionBudget.

**Solutions:**

1. **Create PDB:**

   ```yaml
   apiVersion: policy/v1
   kind: PodDisruptionBudget
   metadata:
     name: my-app-pdb
     namespace: d8-my-module
   spec:
     minAvailable: 1
     selector:
       matchLabels:
         app: my-app
   ```

2. **Exclude from PDB validation:**

   ```yaml
   # .dmt.yaml
   linters-settings:
     templates:
       exclude-rules:
         pdb:
           - kind: Deployment
             name: my-app
   ```

### Issue: PDB selector doesn't match pod labels

**Symptom:**
```
Error: No PodDisruptionBudget matches pod labels of the controller
Value: app=my-app,version=v1
```

**Cause:** PDB selector doesn't match all pod template labels.

**Solutions:**

1. **Fix PDB selector to match pod labels:**

   ```yaml
   # Deployment labels
   template:
     metadata:
       labels:
         app: my-app
         version: v1
   
   # PDB selector should match
   spec:
     selector:
       matchLabels:
         app: my-app
         version: v1
   ```

2. **Use subset of labels in PDB:**

   ```yaml
   # PDB can match subset of pod labels
   spec:
     selector:
       matchLabels:
         app: my-app  # Just match app label
   ```

### Issue: Service using numeric target port

**Symptom:**
```
Error: Service port must use a named (non-numeric) target port
Object: Service/web-service ; port = http
Value: 8080
```

**Cause:** Service targetPort is numeric instead of named.

**Solutions:**

1. **Change to named port:**

   ```yaml
   # Service
   ports:
     - name: http
       port: 80
       targetPort: http  # Use name
   
   # Pod
   containers:
     - name: app
       ports:
         - name: http  # Define name
           containerPort: 8080
   ```

### Issue: Missing kube-rbac-proxy CA certificate

**Symptom:**
```
Error: All system namespaces should contain kube-rbac-proxy CA certificate.
Object: namespace = d8-my-module
```

**Cause:** Namespace missing required ConfigMap for kube-rbac-proxy.

**Solutions:**

1. **Use Helm library helper:**

   ```yaml
   {{- include "helm_lib_kube_rbac_proxy_ca_certificate" . }}
   ```

2. **Exclude namespace from validation:**

   ```yaml
   # .dmt.yaml
   linters-settings:
     templates:
       exclude-rules:
         kube-rbac-proxy:
           - d8-my-module
   ```

### Issue: Ingress missing HSTS configuration

**Symptom:**
```
Error: Ingress annotation "nginx.ingress.kubernetes.io/configuration-snippet" does not contain required snippet
```

**Cause:** Ingress configuration-snippet missing Strict-Transport-Security header.

**Solutions:**

1. **Use Helm helper:**

   ```yaml
   annotations:
     nginx.ingress.kubernetes.io/configuration-snippet: |
{{- include "helm_lib_module_ingress_configuration_snippet" . | nindent 6 }}
   ```

2. **Exclude Ingress:**

   ```yaml
   # .dmt.yaml
   linters-settings:
     templates:
       exclude-rules:
         ingress-rules:
           - kind: Ingress
             name: dashboard
   ```

### Issue: Invalid Prometheus rules

**Symptom:**
```
Error: Promtool check failed for Prometheus rule: unclosed left bracket
```

**Cause:** PromQL syntax error in Prometheus rules.

**Solutions:**

1. **Fix PromQL expression:**

   ```yaml
   # Before (incorrect)
   expr: rate(errors_total[5m) > 0.05
   
   # After (correct)
   expr: rate(errors_total[5m]) > 0.05
   ```

2. **Test rules locally:**

   ```bash
   promtool check rules monitoring/prometheus-rules/*.yaml
   ```

### Issue: Hardcoded cluster domain

**Symptom:**
```
Error: File contains hardcoded 'cluster.local' substring. Use '.Values.global.clusterConfiguration.clusterDomain' instead
Object: templates/configmap.yaml
```

**Cause:** Template contains hardcoded `cluster.local` string.

**Solutions:**

1. **Use dynamic cluster domain:**

   ```yaml
   # Before
   url: "http://api.d8-my-module.svc.cluster.local:8080"
   
   # After
   url: "http://api.d8-my-module.svc.{{ .Values.global.clusterConfiguration.clusterDomain }}:8080"
   ```
>>>>>>> ce922398
<|MERGE_RESOLUTION|>--- conflicted
+++ resolved
@@ -1,16 +1,6 @@
 # Templates Linter
 
-<<<<<<< HEAD
-- Check VerticalPodAutoscaler described
-- Check PodDisruptionBudgets described
-- Check kube-rbac-proxy CA certificate exists
-Lint monitoring rules:
-- run promtool checks
-- render prometheus rules
-- validate grafana dashboards with comprehensive rules
-=======
 ## Overview
->>>>>>> ce922398
 
 The **Templates Linter** validates Helm templates in Deckhouse modules to ensure they follow best practices for high availability, security, monitoring, and resource management. This linter checks pod controllers, services, monitoring configurations, and network resources to maintain consistent quality and operational reliability across all modules.
 
@@ -1541,37 +1531,6 @@
   templates:
     # Global impact level
     impact: error
-<<<<<<< HEAD
-```
-
-## Grafana Dashboard Validation Rules
-
-The linter now includes comprehensive validation for Grafana dashboards based on best practices from the Deckhouse project:
-
-### Deprecated Panel Types
-
-- **graph** → **timeseries**: The `graph` panel type is deprecated and should be replaced with `timeseries`
-- **flant-statusmap-panel** → **state-timeline**: The custom statusmap panel should use the standard `state-timeline` panel
-
-### Deprecated Intervals
-
-- **interval_rv**, **interval_sx3**, **interval_sx4**: These custom intervals are deprecated and should be replaced with Grafana's built-in `$__rate_interval` variable
-
-### Legacy Alert Rules
-
-- **Built-in alerts**: Panels with embedded alert rules should use external Alertmanager instead of Grafana's built-in alerting
-
-### Datasource Validation
-
-- **Legacy format**: Detects old datasource UID formats that need to be resaved with newer Grafana versions
-- **Hardcoded UIDs**: Identifies hardcoded datasource UIDs that should use Grafana variables
-- **Prometheus UIDs**: Ensures Prometheus datasources use recommended UID patterns (`$ds_prometheus` or `${ds_prometheus}`)
-
-### Template Variables
-
-- **Required variable**: Ensures dashboards contain the required `ds_prometheus` variable of type `datasource`
-- **Query variables**: Validates that query variables use recommended datasource UIDs
-=======
     
     # Disable monitoring rules during development
     grafana-dashboards:
@@ -1924,17 +1883,30 @@
 Object: templates/configmap.yaml
 ```
 
-**Cause:** Template contains hardcoded `cluster.local` string.
-
-**Solutions:**
-
-1. **Use dynamic cluster domain:**
-
-   ```yaml
-   # Before
-   url: "http://api.d8-my-module.svc.cluster.local:8080"
-   
-   # After
-   url: "http://api.d8-my-module.svc.{{ .Values.global.clusterConfiguration.clusterDomain }}:8080"
-   ```
->>>>>>> ce922398
+## Grafana Dashboard Validation Rules
+
+The linter now includes comprehensive validation for Grafana dashboards based on best practices from the Deckhouse project:
+
+### Deprecated Panel Types
+
+- **graph** → **timeseries**: The `graph` panel type is deprecated and should be replaced with `timeseries`
+- **flant-statusmap-panel** → **state-timeline**: The custom statusmap panel should use the standard `state-timeline` panel
+
+### Deprecated Intervals
+
+- **interval_rv**, **interval_sx3**, **interval_sx4**: These custom intervals are deprecated and should be replaced with Grafana's built-in `$__rate_interval` variable
+
+### Legacy Alert Rules
+
+- **Built-in alerts**: Panels with embedded alert rules should use external Alertmanager instead of Grafana's built-in alerting
+
+### Datasource Validation
+
+- **Legacy format**: Detects old datasource UID formats that need to be resaved with newer Grafana versions
+- **Hardcoded UIDs**: Identifies hardcoded datasource UIDs that should use Grafana variables
+- **Prometheus UIDs**: Ensures Prometheus datasources use recommended UID patterns (`$ds_prometheus` or `${ds_prometheus}`)
+
+### Template Variables
+
+- **Required variable**: Ensures dashboards contain the required `ds_prometheus` variable of type `datasource`
+- **Query variables**: Validates that query variables use recommended datasource UIDs