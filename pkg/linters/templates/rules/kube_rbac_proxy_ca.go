--- conflicted
+++ resolved
@@ -29,13 +29,8 @@
 	pkg.StringRule
 }
 
-<<<<<<< HEAD
 func (r *KubeRbacProxyRule) NamespaceMustContainKubeRBACProxyCA(objectStore *storage.UnstructuredObjectStore, errorList *errors.LintRuleErrorsList) {
 	errorList = errorList.WithRule(r.GetName())
-=======
-func (r *KubeRbacProxyRule) NamespaceMustContainKubeRBACProxyCA(object storage.StoreObject, errorList *errors.LintRuleErrorsList) {
-	errorList = errorList.WithRule(r.GetName()).WithFilePath(object.ShortPath())
->>>>>>> 91e543d8
 
 	proxyInNamespaces := set.New()
 
@@ -45,7 +40,8 @@
 		}
 	}
 
-	for index := range objectStore.Storage {
+	for index, object := range objectStore.Storage {
+		errorList = errorList.WithFilePath(object.ShortPath())
 		if index.Kind == "Namespace" {
 			if !proxyInNamespaces.Has(index.Name) {
 				errorList.WithObjectID(fmt.Sprintf("namespace = %s", index.Name)).
